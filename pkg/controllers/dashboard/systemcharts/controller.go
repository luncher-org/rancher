// Package systemcharts handles the reconciliation of systemcharts installed by rancher in the rancher-charts repo.
package systemcharts

import (
	"context"
	"fmt"
	"slices"
	"time"

	catalog "github.com/rancher/rancher/pkg/apis/catalog.cattle.io/v1"
	v3 "github.com/rancher/rancher/pkg/apis/management.cattle.io/v3"
	"github.com/rancher/rancher/pkg/controllers/dashboard/chart"
	"github.com/rancher/rancher/pkg/controllers/management/importedclusterversionmanagement"
	"github.com/rancher/rancher/pkg/controllers/management/k3sbasedupgrade"
	"github.com/rancher/rancher/pkg/ext"
	"github.com/rancher/rancher/pkg/features"
	catalogcontrollers "github.com/rancher/rancher/pkg/generated/controllers/catalog.cattle.io/v1"
	mgmtcontrollers "github.com/rancher/rancher/pkg/generated/controllers/management.cattle.io/v3"
	plancontrolers "github.com/rancher/rancher/pkg/generated/controllers/upgrade.cattle.io/v1"
	v1 "github.com/rancher/rancher/pkg/generated/norman/core/v1"
	"github.com/rancher/rancher/pkg/namespace"
	"github.com/rancher/rancher/pkg/settings"
	"github.com/rancher/rancher/pkg/wrangler"
	upgradev1 "github.com/rancher/system-upgrade-controller/pkg/apis/upgrade.cattle.io/v1"
	"github.com/rancher/wrangler/v3/pkg/data"
	deploymentControllers "github.com/rancher/wrangler/v3/pkg/generated/controllers/apps/v1"
	corecontrollers "github.com/rancher/wrangler/v3/pkg/generated/controllers/core/v1"
	"github.com/rancher/wrangler/v3/pkg/relatedresource"
	"github.com/sirupsen/logrus"
	k8sappsv1 "k8s.io/api/apps/v1"
	"k8s.io/apimachinery/pkg/api/errors"
	metav1 "k8s.io/apimachinery/pkg/apis/meta/v1"
	"k8s.io/apimachinery/pkg/labels"
	"k8s.io/apimachinery/pkg/runtime"
	"k8s.io/client-go/util/retry"
)

const (
	repoName             = "rancher-charts"
	sucDeploymentName    = "system-upgrade-controller"
	legacyAppLabel       = "io.cattle.field/appId"
	legacyAppFinalizer   = "systemcharts.cattle.io/legacy-k3s-based-upgrader-deprecation"
	managedPlanFinalizer = "systemcharts.cattle.io/rancher-managed-plan"
)

var (
	primaryImages = map[string]string{
		chart.WebhookChartName:           "rancher/rancher-webhook",
		chart.ProvisioningCAPIChartName:  "rancher/mirrored-cluster-api-controller",
		chart.RemoteDialerProxyChartName: "rancher/remotedialer-proxy",
	}
	watchedSettings = map[string]struct{}{
		settings.RancherWebhookVersion.Name:               {},
		settings.RancherProvisioningCAPIVersion.Name:      {},
		settings.SystemDefaultRegistry.Name:               {},
		settings.ShellImage.Name:                          {},
		settings.SystemUpgradeControllerChartVersion.Name: {},
		settings.ImportedClusterVersionManagement.Name:    {},
	}
	managedPlanSelector = labels.Set(map[string]string{k3sbasedupgrade.RancherManagedPlan: "true"}).AsSelector()
)

// Register is called to create a new handler and subscribe to change events.
func Register(ctx context.Context, wContext *wrangler.Context, registryOverride string) error {
	h := &handler{
		manager:          wContext.SystemChartsManager,
		namespaces:       wContext.Core.Namespace(),
		deployment:       wContext.Apps.Deployment(),
		deploymentCache:  wContext.Apps.Deployment().Cache(),
		clusterRepo:      wContext.Catalog.ClusterRepo(),
<<<<<<< HEAD
		secrets:          wContext.Core.Secret(),
=======
		clusterCache:     wContext.Mgmt.Cluster().Cache(),
		plan:             wContext.Plan.Plan(),
		planCache:        wContext.Plan.Plan().Cache(),
>>>>>>> b928f103
		chartsConfig:     chart.RancherConfigGetter{ConfigCache: wContext.Core.ConfigMap().Cache()},
		registryOverride: registryOverride,
	}

	wContext.Catalog.ClusterRepo().OnChange(ctx, "bootstrap-charts", h.onRepo)
	relatedresource.WatchClusterScoped(ctx, "bootstrap-charts", relatedFeatures, wContext.Catalog.ClusterRepo(), wContext.Mgmt.Feature())

	relatedresource.WatchClusterScoped(ctx, "bootstrap-settings-charts", relatedSettings, wContext.Catalog.ClusterRepo(), wContext.Mgmt.Setting())

	// ensure the system charts are installed with the correct values when there are changes to the rancher config map
	relatedresource.WatchClusterScoped(ctx, "bootstrap-configmap-charts", relatedConfigMaps, wContext.Catalog.ClusterRepo(), wContext.Core.ConfigMap())

	wContext.Apps.Deployment().OnChange(ctx, "legacy-k3sBasedUpgrader-deprecation", h.onDeployment)

	wContext.Plan.Plan().OnChange(ctx, "monitor-plans", h.onPlan)

	wContext.Mgmt.Cluster().OnChange(ctx, "monitor-local-cluster", h.onCluster)
	return nil
}

type handler struct {
	manager          chart.Manager
	namespaces       corecontrollers.NamespaceController
	deployment       deploymentControllers.DeploymentController
	deploymentCache  deploymentControllers.DeploymentCache
	clusterRepo      catalogcontrollers.ClusterRepoController
	secrets          corecontrollers.SecretController
	chartsConfig     chart.RancherConfigGetter
	clusterCache     mgmtcontrollers.ClusterCache
	plan             plancontrolers.PlanController
	planCache        plancontrolers.PlanCache
	registryOverride string
}

func (h *handler) onRepo(key string, repo *catalog.ClusterRepo) (*catalog.ClusterRepo, error) {
	if repo == nil || repo.Name != repoName {
		return repo, nil
	}

	systemGlobalRegistry := map[string]interface{}{
		"cattle": map[string]interface{}{
			"systemDefaultRegistry": settings.SystemDefaultRegistry.Get(),
		},
	}
	if h.registryOverride != "" {
		// if we have a specific image override, don't set the system default registry
		// don't need to check for type assert since we just created this above
		registryMap := systemGlobalRegistry["cattle"].(map[string]interface{})
		registryMap["systemDefaultRegistry"] = ""
		systemGlobalRegistry["cattle"] = registryMap
	}
	for _, chartDef := range h.getChartsToInstall() {
		if chartDef.Uninstall {
			// it is important to remove the chart from the desired chart list
			h.manager.Remove(chartDef.ReleaseNamespace, chartDef.ChartName)
			if err := h.manager.Uninstall(chartDef.ReleaseNamespace, chartDef.ChartName); err != nil {
				return repo, err
			}
			if chartDef.RemoveNamespace {
				if err := h.namespaces.Delete(chartDef.ReleaseNamespace, nil); err != nil && !errors.IsNotFound(err) {
					return repo, err
				}
			}
			continue
		}
		if chartDef.Enabled != nil && !chartDef.Enabled() {
			continue
		}

		values := map[string]interface{}{
			"global": systemGlobalRegistry,
		}
		var installImageOverride string
		if h.registryOverride != "" {
			imageSettings, ok := values["image"].(map[string]interface{})
			if !ok {
				imageSettings = map[string]interface{}{}
			}
			if image, ok := primaryImages[chartDef.ChartName]; ok {
				imageSettings["repository"] = h.registryOverride + "/" + image
				values["image"] = imageSettings
			}
			installImageOverride = h.registryOverride + "/" + settings.ShellImage.Get()
		}
		if chartDef.Values != nil {
			for k, v := range chartDef.Values() {
				values[k] = v
			}
		}
		// webhook needs to be able to adopt the MutatingWebhookConfiguration which originally wasn't a part of the
		// chart definition, but is now part of the chart definition
		minVersion := chartDef.MinVersionSetting.Get()
		exactVersion := chartDef.ExactVersionSetting.Get()
		takeOwnership := chartDef.ChartName == chart.WebhookChartName || chartDef.ChartName == chart.ProvisioningCAPIChartName
		if err := h.manager.Ensure(chartDef.ReleaseNamespace, chartDef.ChartName, minVersion, exactVersion, values, takeOwnership, installImageOverride); err != nil {
			return repo, err
		}
	}

	return repo, nil
}

func (h *handler) getChartsToInstall() []*chart.Definition {
	return []*chart.Definition{
		{
			ReleaseNamespace:    namespace.System,
			ChartName:           chart.RemoteDialerProxyChartName,
			ExactVersionSetting: settings.RemoteDialerProxyVersion,
			Values: func() map[string]interface{} {
				return map[string]interface{}{}
			},
			Enabled: func() bool {
				if ext.RDPEnabled() {
					// do not deploy RDP in downstream cluster
					return !features.MCMAgent.Enabled()
				}
				return false
			},
			Uninstall:       false,
			RemoveNamespace: false,
		},
		{
			ReleaseNamespace:    namespace.System,
			ChartName:           chart.WebhookChartName,
			ExactVersionSetting: settings.RancherWebhookVersion,
			Values: func() map[string]interface{} {
				values := map[string]interface{}{
					// This is no longer used in the webhook chart but previous values can still be found
					// with `helm get values -n cattle-system rancher-webhook` which can be confusing. We
					// completely remove the previous capi values by setting it to nil here.
					"capi": nil,
					"mcm": map[string]interface{}{
						"enabled": features.MCM.Enabled(),
					},
				}
				// add priority class value
				h.setPriorityClass(values, chart.WebhookChartName)
				// get custom values for the rancher-webhook
				configMapValues := h.getChartValues(chart.WebhookChartName)
				return data.MergeMaps(values, configMapValues)
			},
			Enabled: func() bool { return true },
		},
		{
			ReleaseNamespace: "rancher-operator-system",
			ChartName:        "rancher-operator",
			Uninstall:        true,
			RemoveNamespace:  true,
		},
		{
			ReleaseNamespace:    namespace.ProvisioningCAPINamespace,
			ChartName:           chart.ProvisioningCAPIChartName,
			ExactVersionSetting: settings.RancherProvisioningCAPIVersion,
			Values: func() map[string]interface{} {
				values := map[string]interface{}{}
				// add priority class value
				h.setPriorityClass(values, chart.ProvisioningCAPIChartName)
				// get custom values for the rancher-provisioning-capi
				configMapValues := h.getChartValues(chart.ProvisioningCAPIChartName)
				return data.MergeMaps(values, configMapValues)
			},
			Enabled:         func() bool { return true },
			Uninstall:       !features.EmbeddedClusterAPI.Enabled(),
			RemoveNamespace: !features.EmbeddedClusterAPI.Enabled(),
		},
		{
			ReleaseNamespace:    namespace.System,
			ChartName:           chart.SystemUpgradeControllerChartName,
			ExactVersionSetting: settings.SystemUpgradeControllerChartVersion,
			Values: func() map[string]interface{} {
				values := map[string]interface{}{}
				// add priority class value
				h.setPriorityClass(values, chart.SystemUpgradeControllerChartName)
				// override the image registries because the structure of the values in this chart differs from the expected structure
				if h.registryOverride != "" {
					values["systemUpgradeController"] = map[string]interface{}{
						"image": map[string]interface{}{
							"repository": fmt.Sprintf("%s/%s", h.registryOverride, "rancher/system-upgrade-controller"),
						},
					}
					values["kubectl"] = map[string]interface{}{
						"image": map[string]interface{}{
							"repository": fmt.Sprintf("%s/%s", h.registryOverride, "rancher/kubectl"),
						},
					}
				}
				// get custom values for system-upgrade-controller
				configMapValues := h.getChartValues(chart.SystemUpgradeControllerChartName)
				return data.MergeMaps(values, configMapValues)
			},
			Enabled: func() bool {
				toEnable := false
				suc, err := h.deploymentCache.Get(namespace.System, sucDeploymentName)

				// the absence of the deployment or the absence of the legacy label on the existing deployment indicate
				// that the old rancher-k3s/rke2-upgrader Project App has been removed
				if err != nil {
					if errors.IsNotFound(err) {
						toEnable = true
					} else {
						logrus.Warnf("[systemcharts] failed to get the deployment %s/%s: %v", namespace.System, sucDeploymentName, err)
					}
				}
				if suc != nil {
					if _, ok := suc.Labels[legacyAppLabel]; !ok {
						toEnable = true
					}
				}
				var versionManagementEnabled bool
				if features.MCMAgent.Enabled() {
					// For the imported RKE2/K3s cluster,
					// cluster agent checks the ManagedSystemUpgradeController feature in the imported cluster
					versionManagementEnabled = features.ManagedSystemUpgradeController.Enabled()
				}
				if features.MCM.Enabled() {
					// for the local cluster,
					// Rancher has direct access to the mgmt v3 cluster and the ImportedClusterVersionManagement setting
					cluster, err := h.clusterCache.Get("local")
					if err != nil {
						logrus.Warnf("[systemcharts] failed to get the local cluster: %v", err)
					}
					if cluster != nil && (cluster.Status.Driver == v3.ClusterDriverRke2 || cluster.Status.Driver == v3.ClusterDriverK3s) {
						versionManagementEnabled = importedclusterversionmanagement.Enabled(cluster)
					}
				}
				toInstall := versionManagementEnabled && toEnable
				logrus.Debugf("[systemcharts] install system-upgrade-controller: %t (versionManagementEnabled: %t && toEnable: %t)",
					toInstall, versionManagementEnabled, toEnable)
				return toInstall
			},
			Uninstall: func() bool {
				noManagedPlan := false
				// The absence of rancher-managed plans indicates the cluster is ready for uninstalling the app.
				// The removal of the plans is handled in the k3sbasedupgrade package.
				plans, err := h.planCache.List(namespace.System, managedPlanSelector)
				if err != nil {
					logrus.Warnf("[systemcharts] failed to list plans: %v", err)
				}
				if len(plans) == 0 {
					noManagedPlan = true
				}

				var versionManagementEnabled bool
				if features.MCMAgent.Enabled() {
					// For the imported RKE2/K3s cluster,
					// cluster agent checks the ManagedSystemUpgradeController feature in the imported cluster
					versionManagementEnabled = features.ManagedSystemUpgradeController.Enabled()
				}
				if features.MCM.Enabled() {
					// for the local cluster,
					// Rancher has direct access to the mgmt v3 cluster and the ImportedClusterVersionManagement setting
					cluster, err := h.clusterCache.Get("local")
					if err != nil {
						logrus.Warnf("[systemcharts] failed to get the local cluster: %v", err)
					}
					if cluster != nil && (cluster.Status.Driver == v3.ClusterDriverRke2 || cluster.Status.Driver == v3.ClusterDriverK3s) {
						versionManagementEnabled = importedclusterversionmanagement.Enabled(cluster)
					}
				}
				toUninstall := !versionManagementEnabled && noManagedPlan
				logrus.Debugf("[systemcharts] uninstall system-upgrade-controller: %t (!versionManagementEnabled: %t && noManagedPlan: %t)",
					toUninstall, !versionManagementEnabled, noManagedPlan)
				return toUninstall
			}(),
		},
	}
}

// onDeployment enqueues the rancher-charts ClusterRepo to the controller's processing queue
// when a specific event occurs on the target deployment. It is currently used to manage
// the migration from the legacy k3s-based-upgrader app to the system-upgrade-controller app.
func (h *handler) onDeployment(_ string, d *k8sappsv1.Deployment) (*k8sappsv1.Deployment, error) {
	if d == nil || d.Namespace != namespace.System || d.Name != sucDeploymentName {
		return d, nil
	}
	if appName, ok := d.Labels[legacyAppLabel]; !ok || (appName != k3sbasedupgrade.K3sAppName && appName != k3sbasedupgrade.Rke2AppName) {
		return d, nil
	}
	index := slices.Index(d.Finalizers, legacyAppFinalizer)
	logrus.Debugf("[systemcharts] found deployment %s/%s with label %s=%s, index of target finalzier = %d",
		d.Namespace, d.Name, legacyAppLabel, d.Labels[legacyAppLabel], index)
	if (d.DeletionTimestamp != nil && index == -1) || (d.DeletionTimestamp == nil && index >= 0) {
		return d, nil
	}
	var err error
	switch {
	case d.DeletionTimestamp != nil && index >= 0:
		// When the deployment is being deleted, remove the finalizer if it exists, and enqueue the rancher-charts clusterRepo
		if err := retry.RetryOnConflict(retry.DefaultRetry, func() error {
			d, err = h.deployment.Get(d.Namespace, d.Name, metav1.GetOptions{})
			if err != nil {
				if errors.IsNotFound(err) {
					return nil
				}
				return err
			}
			index := slices.Index(d.Finalizers, legacyAppFinalizer)
			if index == -1 {
				return nil
			}
			d = d.DeepCopy()
			d.Finalizers = append(d.Finalizers[:index], d.Finalizers[index+1:]...)
			d, err = h.deployment.Update(d)
			return err
		}); err != nil {
			return nil, fmt.Errorf("failed to update deployment %s/%s: %w", d.Namespace, d.Name, err)
		}
		logrus.Infof("[systemcharts] enqueue %s", repoName)
		h.clusterRepo.EnqueueAfter(repoName, 2*time.Second)

	case d.DeletionTimestamp == nil && index == -1:
		// If the deployment is not being deleted, add the finalizer if it is absent to ensure Wrangler can detect the deletion event
		if err := retry.RetryOnConflict(retry.DefaultRetry, func() error {
			d, err = h.deployment.Get(d.Namespace, d.Name, metav1.GetOptions{})
			if err != nil {
				if errors.IsNotFound(err) {
					return nil
				}
				return err
			}
			index := slices.Index(d.Finalizers, legacyAppFinalizer)
			if index >= 0 {
				return nil
			}
			d = d.DeepCopy()
			d.Finalizers = append(d.Finalizers, legacyAppFinalizer)
			d, err = h.deployment.Update(d)
			return err
		}); err != nil {
			return nil, fmt.Errorf("failed to update deployment %s/%s: %w", d.Namespace, d.Name, err)
		}
	default:
		return d, nil
	}
	return d, nil
}

// onPlan manages the finalizers on rancher-managed Plan,
// it enqueues the rancher-charts ClusterRepo to the controller's processing queue when the Plan is deleted.
func (h *handler) onPlan(_ string, plan *upgradev1.Plan) (*upgradev1.Plan, error) {
	if plan == nil || plan.Namespace != namespace.System || plan.Labels[k3sbasedupgrade.RancherManagedPlan] != "true" {
		return plan, nil
	}
	index := slices.Index(plan.Finalizers, managedPlanFinalizer)
	logrus.Debugf("[systemcharts] found plan %s/%s with index of target finalzier = %d", plan.Namespace, plan.Name, index)
	if (plan.DeletionTimestamp != nil && index == -1) || (plan.DeletionTimestamp == nil && index >= 0) {
		return plan, nil
	}
	var err error
	if plan.DeletionTimestamp != nil && index >= 0 {
		// When the plan is being deleted, remove the finalizer if it exists, and enqueue the rancher-charts clusterRepo
		plan, err = h.plan.Get(plan.Namespace, plan.Name, metav1.GetOptions{})
		if err != nil && !errors.IsNotFound(err) {
			return nil, err
		}
		if plan == nil {
			return plan, nil
		}
		if index = slices.Index(plan.Finalizers, managedPlanFinalizer); index == -1 {
			return plan, nil
		}
		plan = plan.DeepCopy()
		plan.Finalizers = append(plan.Finalizers[:index], plan.Finalizers[index+1:]...)
		plan, err = h.plan.Update(plan)
		if err != nil {
			return nil, err
		}
		logrus.Infof("[systemcharts] enqueue %s", repoName)
		h.clusterRepo.EnqueueAfter(repoName, 2*time.Second)
	}
	if plan.DeletionTimestamp == nil && index == -1 {
		// If the plan is not being deleted, add the finalizer if it is absent to ensure Wrangler can detect the deletion event
		plan, err = h.plan.Get(plan.Namespace, plan.Name, metav1.GetOptions{})
		if err != nil && !errors.IsNotFound(err) {
			return nil, err
		}
		if plan == nil {
			return plan, nil
		}
		if index = slices.Index(plan.Finalizers, managedPlanFinalizer); index >= 0 {
			return plan, nil
		}
		plan = plan.DeepCopy()
		plan.Finalizers = append(plan.Finalizers, managedPlanFinalizer)
		plan, err = h.plan.Update(plan)
		if err != nil {
			return nil, err
		}
	}
	return plan, nil
}

// OnCluster enqueues the rancher-charts ClusterRepo to the controller's processing queue when the local cluster is updated.
// It ensures the timely installation or uninstallation of the system-upgrade-controller app in the local cluster
// when the "rancher.io/imported-cluster-version-management" annotation is changed.
func (h *handler) onCluster(_ string, obj *v3.Cluster) (*v3.Cluster, error) {
	if !features.MCM.Enabled() {
		return obj, nil
	}
	if obj == nil || obj.DeletionTimestamp != nil || obj.Name != "local" {
		return obj, nil
	}
	h.clusterRepo.EnqueueAfter(repoName, 2*time.Second)
	return obj, nil
}

// setPriorityClass attempts to retrieve the priority class for rancher pods and set it in the specified map
func (h *handler) setPriorityClass(values map[string]interface{}, chartName string) {
	priorityClassName, err := h.chartsConfig.GetGlobalValue(chart.PriorityClassKey)
	if err == nil {
		values[chart.PriorityClassKey] = priorityClassName
	} else if !chart.IsNotFoundError(err) {
		logrus.Warnf("[systemcharts] Failed to get rancher %s for %s: %s", chart.PriorityClassKey, chartName, err.Error())
	}
}

// getChartValues attempts to retrieve chart values for the specified chart
func (h *handler) getChartValues(chartName string) map[string]interface{} {
	configMapValues, err := h.chartsConfig.GetChartValues(chartName)
	if err != nil && !chart.IsNotFoundError(err) {
		logrus.Warnf("[systemcharts] Failed to get chart values for %s: %s", chartName, err.Error())
	}
	return configMapValues
}

func relatedFeatures(_, _ string, obj runtime.Object) ([]relatedresource.Key, error) {
	if _, ok := obj.(*v3.Feature); ok {
		return []relatedresource.Key{{
			Name: repoName,
		}}, nil
	}
	return nil, nil
}

func relatedSettings(_, _ string, obj runtime.Object) ([]relatedresource.Key, error) {
	if f, ok := obj.(*v3.Setting); ok {
		if _, ok := watchedSettings[f.Name]; ok {
			return []relatedresource.Key{{
				Name: repoName,
			}}, nil
		}
	}
	return nil, nil
}

func relatedConfigMaps(_, _ string, obj runtime.Object) ([]relatedresource.Key, error) {
	if configMap, ok := obj.(*v1.ConfigMap); ok && configMap.Namespace == namespace.System && (configMap.Name == chart.CustomValueMapName || configMap.Name == settings.ConfigMapName.Get()) {
		return []relatedresource.Key{{
			Name: repoName,
		}}, nil
	}
	return nil, nil
}<|MERGE_RESOLUTION|>--- conflicted
+++ resolved
@@ -68,13 +68,10 @@
 		deployment:       wContext.Apps.Deployment(),
 		deploymentCache:  wContext.Apps.Deployment().Cache(),
 		clusterRepo:      wContext.Catalog.ClusterRepo(),
-<<<<<<< HEAD
 		secrets:          wContext.Core.Secret(),
-=======
 		clusterCache:     wContext.Mgmt.Cluster().Cache(),
 		plan:             wContext.Plan.Plan(),
 		planCache:        wContext.Plan.Plan().Cache(),
->>>>>>> b928f103
 		chartsConfig:     chart.RancherConfigGetter{ConfigCache: wContext.Core.ConfigMap().Cache()},
 		registryOverride: registryOverride,
 	}
